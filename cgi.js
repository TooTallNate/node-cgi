--- conflicted
+++ resolved
@@ -153,12 +153,8 @@
     }
 
     cgiSpawn.on('exit', function(code, signal) {
-<<<<<<< HEAD
-      debug('cgi spawn %d "exit" event (code %s) (signal %s)', cgiSpawn.pid, code, signal);
+      debug('cgi spawn %o "exit" event (code %o) (signal %o)', cgiSpawn.pid, code, signal);
       exited = true;
-=======
-      debug('cgi spawn %o "exit" event (code %o) (signal %o)', cgiSpawn.pid, code, signal);
->>>>>>> d533a32f
       // TODO: react on a failure status code (dump stderr to the response?)
     });
 
